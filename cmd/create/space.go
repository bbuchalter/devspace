package create

import (
	"github.com/devspace-cloud/devspace/pkg/devspace/cloud"
	"github.com/devspace-cloud/devspace/pkg/devspace/config/configutil"
	"github.com/devspace-cloud/devspace/pkg/devspace/config/generated"
	"github.com/devspace-cloud/devspace/pkg/util/log"
	"github.com/devspace-cloud/devspace/pkg/util/survey"

	"github.com/mgutz/ansi"
	"github.com/pkg/errors"
	"github.com/spf13/cobra"
)

// DevSpaceCloudHostedCluster is the option that is shown during cluster select to select the hosted devspace cloud clusters
const DevSpaceCloudHostedCluster = "DevSpace Cloud Hosted"

type spaceCmd struct {
	Active   bool
	Provider string
	Cluster  string
}

func newSpaceCmd() *cobra.Command {
	cmd := &spaceCmd{}

	spaceCmd := &cobra.Command{
		Use:   "space",
		Short: "Create a new cloud space",
		Long: `
#######################################################
############### devspace create space #################
#######################################################
Creates a new space

Example:
devspace create space myspace
#######################################################
	`,
		Args: cobra.ExactArgs(1),
		Run:  cmd.RunCreateSpace,
	}

	spaceCmd.Flags().BoolVar(&cmd.Active, "active", true, "Use the new Space as active Space for the current project")
	spaceCmd.Flags().StringVar(&cmd.Provider, "provider", "", "The cloud provider to use")
	spaceCmd.Flags().StringVar(&cmd.Cluster, "cluster", "", "The cluster to create a space in")

	return spaceCmd
}

// RunCreateSpace executes the "devspace create space" command logic
func (cmd *spaceCmd) RunCreateSpace(cobraCmd *cobra.Command, args []string) {
	// Set config root
	configExists, err := configutil.SetDevSpaceRoot()
	if err != nil {
		log.Fatal(err)
	}

	// Check if user has specified a certain provider
	var cloudProvider *string
	if cmd.Provider != "" {
		cloudProvider = &cmd.Provider
	}

	// Get provider
	provider, err := cloud.GetProvider(cloudProvider, log.GetInstance())
	if err != nil {
		log.Fatal(err)
	}

	log.StartWait("Retrieving clusters")
	defer log.StopWait()

	// Get projects
	projects, err := provider.GetProjects()
	if err != nil {
		log.Fatalf("Error retrieving projects: %v", err)
	}

	// Create project if needed
	projectID := 0
	if len(projects) == 0 {
		projectID, err = createProject(provider)
		if err != nil {
			log.Fatal(err)
		}
	} else {
		projectID = projects[0].ProjectID
	}

	var cluster *cloud.Cluster

	if cmd.Cluster == "" {
		cluster, err = getCluster(provider)
		if err != nil {
			log.Fatal(err)
		}
	} else {
		cluster, err = provider.GetClusterByName(cmd.Cluster)
		if err != nil {
			log.Fatal(err)
		}
	}

	log.StartWait("Creating space " + args[0])
	defer log.StopWait()

	// Create space
	spaceID, err := provider.CreateSpace(args[0], projectID, cluster)
	if err != nil {
		log.Fatalf("Error creating space: %v", err)
	}

	// Get Space
	space, err := provider.GetSpace(spaceID)
	if err != nil {
		log.Fatalf("Error retrieving space information: %v", err)
	}

	// Get service account
	serviceAccount, err := provider.GetServiceAccount(space)
	if err != nil {
		log.Fatalf("Error retrieving space service account: %v", err)
	}

	// Change kube context
	kubeContext := cloud.GetKubeContextNameFromSpace(space.Name, space.ProviderName)
	err = cloud.UpdateKubeConfig(kubeContext, serviceAccount, true)
	if err != nil {
		log.Fatalf("Error saving kube config: %v", err)
	}

	// Set tiller env
<<<<<<< HEAD
	err = cloud.SetTillerNamespace(serviceAccount)
	if err != nil {
		log.Warnf("Couldn't set tiller namespace environment variable: %v", err)
=======
	err = cloud.SetTillerNamespace(space)
	if err != nil {
		// log.Warnf("Couldn't set tiller namespace environment variable: %v", err)
>>>>>>> ff5afd88
	}

	// Set space as active space
	if cmd.Active && configExists {
		// Get generated config
		generatedConfig, err := generated.LoadConfig()
		if err != nil {
			log.Fatal(err)
		}

		generatedConfig.CloudSpace = &generated.CloudSpaceConfig{
			SpaceID:      space.SpaceID,
			ProviderName: space.ProviderName,
			Name:         space.Name,
			Owner:        space.Owner.Name,
			OwnerID:      space.Owner.OwnerID,
			KubeContext:  kubeContext,
			Created:      space.Created,
		}

		err = generated.SaveConfig(generatedConfig)
		if err != nil {
			log.Fatal(err)
		}
	}

	log.StopWait()
	log.Infof("Successfully created space %s", space.Name)

	log.Infof("\nYou can now run: \n- `%s` to deploy the app to the cloud\n- `%s` to develop the app in the cloud", ansi.Color("devspace deploy", "white+b"), ansi.Color("devspace dev", "white+b"))
}

func getCluster(p *cloud.Provider) (*cloud.Cluster, error) {
	log.StartWait("Retrieving clusters")
	defer log.StopWait()

	clusters, err := p.GetClusters()
	if err != nil {
		return nil, errors.Wrap(err, "get clusters")
	}
	if len(clusters) == 0 {
		return nil, errors.New("Cannot create space, because no cluster was found")
	}

	log.StopWait()

	// Check if the user has access to a connected cluster
	connectedClusters := make([]*cloud.Cluster, 0, len(clusters))
	for _, cluster := range clusters {
		if cluster.Owner != nil {
			connectedClusters = append(connectedClusters, cluster)
		}
	}

	// Check if user has connected clusters
	if len(connectedClusters) > 0 {
		clusterNames := []string{}
		for _, cluster := range connectedClusters {
			clusterNames = append(clusterNames, cluster.Name)
		}

		// Add devspace cloud option
		clusterNames = append(clusterNames, DevSpaceCloudHostedCluster)

		// Choose cluster
		chosenCluster := survey.Question(&survey.QuestionOptions{
			Question:     "Which cluster should the space created in?",
			DefaultValue: clusterNames[0],
			Options:      clusterNames,
		})
		if chosenCluster != DevSpaceCloudHostedCluster {
			for _, cluster := range connectedClusters {
				if cluster.Name == chosenCluster {
					return cluster, nil
				}
			}
		}
	}

	// Select a devspace cluster
	devSpaceClusters := make([]*cloud.Cluster, 0, len(clusters))
	for _, cluster := range clusters {
		if cluster.Owner == nil {
			devSpaceClusters = append(devSpaceClusters, cluster)
		}
	}

	if len(devSpaceClusters) == 1 {
		return devSpaceClusters[0], nil
	}

	clusterNames := []string{}
	for _, cluster := range devSpaceClusters {
		clusterNames = append(clusterNames, cluster.Name)
	}

	// Choose cluster
	chosenCluster := survey.Question(&survey.QuestionOptions{
		Question:     "Which hosted DevSpace cluster should the space created in?",
		DefaultValue: clusterNames[0],
		Options:      clusterNames,
	})
	for _, cluster := range devSpaceClusters {
		if cluster.Name == chosenCluster {
			return cluster, nil
		}
	}

	return nil, errors.New("No cluster selected")
}

func createProject(p *cloud.Provider) (int, error) {
	return p.CreateProject("default")
}<|MERGE_RESOLUTION|>--- conflicted
+++ resolved
@@ -131,15 +131,9 @@
 	}
 
 	// Set tiller env
-<<<<<<< HEAD
 	err = cloud.SetTillerNamespace(serviceAccount)
 	if err != nil {
-		log.Warnf("Couldn't set tiller namespace environment variable: %v", err)
-=======
-	err = cloud.SetTillerNamespace(space)
-	if err != nil {
 		// log.Warnf("Couldn't set tiller namespace environment variable: %v", err)
->>>>>>> ff5afd88
 	}
 
 	// Set space as active space
