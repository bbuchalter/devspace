[![DevSpace Logo](docs/website/static/img/github-readme-header.svg)](https://devspace.cloud/)
---

[Website](https://devspace.cloud/) • 
[Documentation](https://devspace.cloud/docs) • 
[Slack](https://devspace.cloud/slack)

[![Build Status](https://travis-ci.org/devspace-cloud/devspace.svg?branch=master)](https://travis-ci.org/devspace-cloud/devspace)
[![Go Report Card](https://goreportcard.com/badge/github.com/devspace-cloud/devspace)](https://goreportcard.com/report/github.com/devspace-cloud/devspace)
[![Slack](https://devspace.cloud/slack/badge.svg)](http://devspace.cloud/slack)
[![Tweet](https://img.shields.io/twitter/url/http/shields.io.svg?style=social)](https://twitter.com/home?status=Just%20found%20out%20about%20%23DevSpace.cli%3A%20https%3A//github.com/devspace-cloud/devspace%0A%0AIt%20lets%20you%20build%20cloud%20native%20software%20directly%20on%20top%20of%20%23Kubernetes%20and%20%23Docker%0A%23CloudNative%20%23k8s)


**DevSpace accelerates developing, deploying and debugging applications with Docker and Kubernetes.**

## How does it work?

<details>
<summary><b>Containerize</b> any project in minutes</summary>

### Initialize your project
```
devspace init
```
#### DevSpace uses smart defaults for many programming languages and frameworks to:
1. Automatically create a Dockerfile for your app
2. Add a [highly customizable Helm chart](https://devspace.cloud/docs/charts/devspace-chart) to your project

> If you already have a Dockerfile or a Helm chart, DevSpace.cli will ask you if you want to use them instead of the default files.

Customize Dockerfile and Kubernetes deployment:
 - [Add packages (e.g. databases)](https://devspace.cloud/docs/charts/packages)
 - [Configure persistent volumes](https://devspace.cloud/docs/charts/persistent-volumes)
 - [Set environment variables](https://devspace.cloud/docs/charts/environment-variables)
 - [Enable auto-scaling](https://devspace.cloud/docs/charts/scaling)

---

</details>

<details>
<summary><b>Deploy</b> containerized applications with ease</summary>

### 1. Create a Space
```
devspace create space my-app
```
If you are using DevSpace.cloud, you can create Spaces with a single command. Spaces are smart Kubernetes namespaces with:
- Automatic allocation of a subdomain for each Space
- Automatic RBAC configuration for better isolation of users
- Resource auto-scaling within the configured limits
- [and much more...](https://devspace.cloud/docs/spaces/what-are-spaces)

> **If you do not want to use DevSpace.cloud, you will not be able to create Spaces.** You can skip this step and deploy your application to a regular Kubernetes namespace using `devspace deploy`.

### 2. Deploy your application
```
devspace deploy
```

#### What does `devspace deploy` do?
1. Builds, tags and pushes your Docker images
2. Creates pull secrets for your image registries
3. Deploys your project with the newest images

### 3. Access your application
After deploying, your application will run on a domain that is connected to your Space:
- **auto-generated, e.g. `my-app.devspace.host`**
- **custom domain ([Learn how to connected a custom domain](https://devspace.cloud/docs/deployment/domains))**

> **If you are not using DevSpace.cloud, you will need to manually configure a domain and an ingress.**

---

</details>

<details>
<summary><b>Develop</b> cloud-native software faster then ever</summary>

### Develop in a production-like environment
```
devspace dev
```
**With DevSpace, you can build and test your application directly inside Kubernetes.** Thanks to our real-time code sync, you can even use hot reloading tools (e.g. nodemon) to refresh your running application without having to waste time on re-building and re-deploying your application every time you change your code. With DevSpace, your containers are updated in real-time without any delay.

Learn more about development with DevSpace:
- [Real-time code synchronization for hot reloading](https://devspace.cloud/docs/development/synchronization)
- [Automatic port forwarding for access via localhost](https://devspace.cloud/docs/development/port-forwarding)
- [Terminal proxy for running commands in your containers](https://devspace.cloud/docs/development/terminal)

---

</details>

<details>
<summary><b>Debug</b> deployments without hassle</summary>

### Speed up finding and solving issues
```
devspace analyze
```
**DevSpace automatically analyzes your deployments**, identifies potential issues and helps you resolve them:
- Identify reasons for image pull failure
- View log snapshots of crashed containers
- Debug networking issues (e.g. misconfigured services)

Learn more about development with DevSpace:
- [Automate issue detection with DevSpace](https://devspace.cloud/docs/debugging/analyze)
- [Stream container logs with DevSpace](https://devspace.cloud/docs/debugging/logs)
- [Use the debugger of your IDE with DevSpace](https://devspace.cloud/docs/debugging/debuggers)
- [Start terminal sessions for debugging](https://devspace.cloud/docs/debugging/enter)

</details>

<br>

## Getting started with DevSpace
### 1. Install DevSpace.cli

<details>
<summary><b>via Windows Powershell</b></summary>

```
[System.Net.ServicePointManager]::SecurityProtocol = [System.Net.SecurityProtocolType]'Tls,Tls11,Tls12';
md -Force "$Env:APPDATA\devspace";
wget -UseBasicParsing ((Invoke-WebRequest -URI "https://github.com/devspace-cloud/devspace/releases/latest" -UseBasicParsing).Content -replace "(?ms).*`"([^`"]*devspace-windows-amd64.exe)`".*","https://github.com/`$1") -o $Env:APPDATA\devspace\devspace.exe;
& "$Env:APPDATA\devspace\devspace.exe" "install";
```

</details>

<details>
<summary><b>via Mac Terminal</b></summary>

```
<<<<<<< HEAD
curl -s -L "https://github.com/devspace-cloud/devspace/releases/latest" | sed -nE 's!.*"([^"]*devspace-darwin-amd64)".*!https://github.com\1!p' | xargs -n 1 curl -L -o devspace && chmod +x devspace && sudo mv devspace /usr/local/bin
=======
curl -s -L "https://github.com/devspace-cloud/devspace/releases/latest" | sed -nE 's!.*"([^"]*devspace-darwin-amd64)".*!https://github.com\1!p' | xargs -n 1 curl -L -o devspace && chmod +x devspace;
sudo mv devspace /usr/local/bin;
>>>>>>> 3284e3bf
```

</details>

<details>
<summary><b>via Linux Bash</b></summary>

```
<<<<<<< HEAD
curl -s -L "https://github.com/devspace-cloud/devspace/releases/latest" | sed -nE 's!.*"([^"]*devspace-linux-amd64)".*!https://github.com\1!p' | xargs -n 1 curl -L -o devspace && chmod +x devspace && sudo mv devspace /usr/local/bin
=======
curl -s -L "https://github.com/devspace-cloud/devspace/releases/latest" | sed -nE 's!.*"([^"]*devspace-linux-amd64)".*!https://github.com\1!p' | xargs -n 1 curl -L -o devspace && chmod +x devspace;
sudo mv devspace /usr/local/bin;
>>>>>>> 3284e3bf
```

</details>

### 2. Install Docker

DevSpace uses Docker to build container images, so you need Docker on your local computer. If you do not have Docker installed yet, you can download the latest stable releases here:
- **Mac**: [Docker Community Edition](https://download.docker.com/mac/stable/Docker.dmg)
- **Windows Pro**: [Docker Community Edition](https://download.docker.com/win/stable/Docker%20for%20Windows%20Installer.exe)
- **Windows 10 Home**: [Docker Toolbox](https://download.docker.com/win/stable/DockerToolbox.exe) (legacy)


### 3. Containerize your application
Run this command within your project:
```
devspace init
```
<details>
<summary><b>Don't have a project to test DevSpace with?</b> Check out our example project.</summary>

```
git clone https://github.com/devspace-cloud/devspace-quickstart-nodejs
```

</details>

<br>

**What does `devspace init` do?**  
DevSpace.cli will automatically detect your programming language and ask for the ports your application is listening on. It will then create an Helm chart and a Dockerfile within your project, if you do not already have one.

### 4. Create a Space
This command will create and configure a Kubernetes namespace for you:
```
devspace create space my-app
```
> If you are **not** using DevSpace.cloud, you will not be able to create Spaces. You can skip this step and deploy your application to a regular Kubernetes namespace using `devspace deploy`.

### 5. Deploy your application
Deploy your application to your newly created Space:
```
devspace deploy
```

### What's next?
 - [Connecting custom domains](https://devspace.cloud/docs/deployment/domains)
 - [Debugging deployments with DevSpace](https://devspace.cloud/docs/debugging/overview)
 - [Developing applications with DevSpace](https://devspace.cloud/docs/development/workflow)

<br>

## Architecture

<p align="center"><img src="docs/website/static/img/github-readme-architecture.gif" alt="DevSpace Architecture"></p>

<details>
<summary><b>DevSpace.cli</b> • swiss army knife for Kubernetes</summary>

DevSpace.cli is an open-source command-line tool that provides everything you need to develop, deploy and debug applications with Docker and Kubernetes.

> You can either use DevSpace.cli as standalone solution for your self-managed Kubernetes namespaces or in combination with DevSpace.cloud.

</details>

<details>
<summary><b>DevSpace.cloud</b> • management platform for Spaces</summary>

DevSpace.cloud is a developer platform for Kubernetes that lets you create and manage Spaces via DevSpace.cli or GUI. 

> The Spaces you create with DevSpace.cloud either run on DevSpace.host or on your own Kubernetes clusters after connecting them to the platform.

</details>

<details>
<summary><b>DevSpace.host</b> • hosting service for Spaces</summary>

DevSpace.host is a hosting service that lets you create Spaces instead of entire Kubernetes clusters. Because you only pay for the resources used for creating your containers, it is much cheaper than having to pay for an entire Kubernetes cluster, especially for small and medium size workloads.

> DevSpace.host runs on top of Google Cloud, AWS and Azure clusters and is optimized for reliability and scalability.

</details>

<br>

## Where are my apps running?
DevSpace.cli is a client-only command-line tool which lets you develop, deploy and debug applications in:

<details>
<summary><b>Hosted Spaces</b> • hosted on DevSpace.host</summary>

Hosted Spaces run on DevSpace.host. You will automatically get a `.devspace.host` subdomain for your Space. Using DevSpace.host automatically means that you are using DevSpace.cloud which manages all Spaces running on top of DevSpace.host. 

> Users of DevSpace.host can create one Space with limited resources for free. To enable resource scaling, you have to verify your account by adding payment information. With a verified account, you can use more cloud resources for your containers and only pay the resources that are actually needed to create and run your containers.

</details>

<details>
<summary><b>Self-hosted Spaces</b> • hosted on your clusters & managed by DevSpace.cloud</summary>

Self-hosted Spaces run on your own Kubernetes cluster which can be hosted anywhere you like (e.g. managed public cloud, private cloud). Self-hosted Spaces are different from self-managed Spaces because self-hosted Spaces are still managed by DevSpace.cloud.

> To use self-hosted Spaces, simply [connect your own Kubernetes cluster as external cluster in DevSpace.cloud](https://devspace.cloud/docs/advanced/external-clusters). You will then be able to use DevSpace.cloud and create self-hosted Spaces which are not running on DevSpace.host but on your own Kubernetes clusters.

</details>

<details>
<summary><b>Self-managed namespaces</b> • hosted & managed by yourself</summary>

Self-managed namespaces are hosted on your own Kubernetes clusters. Unlike Spaces, regular Kubernetes namespaces are **not** managed by DevSpace.cloud. That means that you will have to take care of the following things manually:
* enforce resource limits
* configure secure user permissions
* isolate namespaces of different users
* connect domains and configure ingresses
* install and manage basic cluster services (e.g. ingress controller, cert-manager for TLS, monitoring and log aggregation tools)

</details>

<br>

<table width="100%">
    <tbody width="100%">
        <tr>
            <td width="25%"></td>
            <td width="25%" align="center"><b>Hosted Spaces</b></td>
            <td width="25%" align="center"><b>Self-hosted Spaces</b></td>
            <td width="25%" align="center"><b>Self-managed Namespaces</b></td>
        </tr>
        <tr>
            <td align="right">DevSpace.cli</td>
            <td align="center"><b>✓</b></td>
            <td align="center"><b>✓</b></td>
            <td align="center"><b>✓</b></td>
        </tr>
        <tr>
            <td align="right">managed with DevSpace.cloud</td>
            <td align="center"><b>✓</b></td>
            <td align="center"><b>✓</b></td>
            <td align="center"><b>✗</b></td>
        </tr>
        <tr>
            <td align="right">hosted on DevSpace.host</td>
            <td width="25%" align="center"><b>✓</b></td>
            <td width="25%" align="center"><b>✗</b></td>
            <td width="25%" align="center"><b>✗</b></td>
        </tr>
        <tr>
            <td align="right">What management effort do I have?</td>
            <td width="25%" align="center">
                <b>No admin effort.</b><br>
                <small>DevSpace manages everything.</small>
            </td>
            <td width="25%" align="center">
                <b>You create and connect the cluster.</b><br>
                <small>DevSpace manages users and Spaces on top of it.</small>
            </td>
            <td width="25%" align="center">
                <b>You manage everything.</b><br>
                <small>You manually create, secure and maintain cluster, users and namespaces</small>
            </td>
        </tr>
    </tbody>
</table>

Because you can fairly easy switch between the three modes uf using DevSpace, it generally makes sense to start with **Hosted Spaces** and switch to one of the other modes later on.

<br>

## Contributing
Help us make DevSpace.cli the best tool for developing, deploying and debugging Kubernetes apps.

### Reporting Issues
If you find a bug while working with the DevSpace.cli, please [open an issue on GitHub](https://github.com/devspace-cloud/devspace/issues/new?labels=kind%2Fbug&template=bug-report.md&title=Bug:) and let us know what went wrong. We will try to fix it as quickly as we can.

### Feedback & Feature Requests
You are more than welcome to open issues in this project to:
- [give feedback](https://github.com/devspace-cloud/devspace/issues/new?labels=kind%2Ffeedback&title=Feedback:)
- [suggest new features](https://github.com/devspace-cloud/devspace/issues/new?labels=kind%2Ffeature&template=feature-request.md&title=Feature%20Request:)
- [ask a question on Slack](https://devspace.cloud/slack)

### Contributing Code
This project is mainly written in Golang. If you want to contribute code:
1. Ensure you are running golang version 1.11.4 or greater for go module support
2. Set the following environment variables:
    ```
    GO111MODULE=on
    GOFLAGS=-mod=vendor
    ```
3. Check-out the project: `git clone https://github.com/devspace-cloud/devspace && cd devspace`
4. Run `go clean -modcache`
5. Run `go mod vendor`
6. Make changes to the code
7. Build the project, e.g. via `go build -o devspace.exe`
8. Evaluate and test your changes `./devspace [SOME_COMMAND]`

See [Contributing Guideslines](CONTRIBUTING.md) for more information.


<br>

## FAQ
<details>
<summary>Do I need a Kubernetes cluster to use DevSpace?</summary>

**No.** You can simply use **Hosted Spaces** which run on top of DevSpace.host and which are fully managed by DevSpace.cloud.

</details>

<details>
<summary>Can I use DevSpace with my existing Kubernetes clusters?</summary>

**Yes.** You have two options:
1. [Connect your existing Kubernetes clusters to DevSpace.cloud](https://devspace.cloud/docs/advanced/external-clusters) as external clusters. DevSpace.cloud will then be able to create and manage users and Spaces on top of your Kubernetes clusters.
2. You just use DevSpace.cli without DevSpace.cloud. That means that you manually need to:
    * enforce resource limits
    * configure secure user permissions
    * isolate namespaces of different users
    * connect domains and configure ingresses
    * install and manage basic cluster services (e.g. ingress controller, cert-manager for TLS, monitoring and log aggregation tools)

</details>

<details>
<summary>Do I need to be a Kubernetes expert to use DevSpace?</summary>

**No.** Altough DevSpace provides a lot of advanced tooling for Kubernetes experts, it is optimized for developer experience which makes it especially easy to use for Kubernetes beginners.

</details>

<details>
<summary>What is a Space?</summary>

Spaces are smart Kubernetes namespaces which provide the following features:
- Automatic provisioning via `devspace create space [SPACE_NAME]`
- Automatic allocation of a subdomain for each Space, e.g. `my-app.devspace.host`
- Automatic RBAC configuration for better isolation of users
- Automatic resource limit configuration and enforcement
- Resource auto-scaling within the configured limits
- Smart analysis of issues within your Space via `devspace analyze`

</details>

<details>
<summary>What is DevSpace.cli?</summary>

DevSpace.cli is an open-source command-line tool that provides everything you need to develop, deploy and debug applications with Docker and Kubernetes.

> You can either use DevSpace.cli as standalone solution for your self-managed Kubernetes namespaces or in combination with DevSpace.cloud.

</details>

<details>
<summary>What is DevSpace.cloud?</summary>

DevSpace.cloud is a developer platform for Kubernetes that lets you create and manage Spaces via DevSpace.cli or GUI. 

> The Spaces you create with DevSpace.cloud either run on DevSpace.host or on your own Kubernetes clusters after connecting them to the platform.

</details>

<details>
<summary>What is DevSpace.host?</summary>

DevSpace.host is a hosting service that lets you create Spaces instead of entire Kubernetes clusters. Because you only pay for the resources used for creating your containers, it is much cheaper than having to pay for an entire Kubernetes cluster, especially for small and medium size workloads.

> DevSpace.host runs on top of Google Cloud, AWS and Azure clusters and is optimized for reliability and scalability.

</details>

<details>
<summary>What is a Helm chart?</summary>

[Helm](https://helm.sh/) is the package manager for Kubernetes. Packages in Helm are called Helm charts.

[Learn more about Helm charts](https://helm.sh/docs/)

</details>


<br>

## License
You can use the DevSpace.cli for any private or commercial projects because it is licensed under the Apache 2.0 open source license.<|MERGE_RESOLUTION|>--- conflicted
+++ resolved
@@ -133,12 +133,8 @@
 <summary><b>via Mac Terminal</b></summary>
 
 ```
-<<<<<<< HEAD
-curl -s -L "https://github.com/devspace-cloud/devspace/releases/latest" | sed -nE 's!.*"([^"]*devspace-darwin-amd64)".*!https://github.com\1!p' | xargs -n 1 curl -L -o devspace && chmod +x devspace && sudo mv devspace /usr/local/bin
-=======
 curl -s -L "https://github.com/devspace-cloud/devspace/releases/latest" | sed -nE 's!.*"([^"]*devspace-darwin-amd64)".*!https://github.com\1!p' | xargs -n 1 curl -L -o devspace && chmod +x devspace;
 sudo mv devspace /usr/local/bin;
->>>>>>> 3284e3bf
 ```
 
 </details>
@@ -147,12 +143,8 @@
 <summary><b>via Linux Bash</b></summary>
 
 ```
-<<<<<<< HEAD
-curl -s -L "https://github.com/devspace-cloud/devspace/releases/latest" | sed -nE 's!.*"([^"]*devspace-linux-amd64)".*!https://github.com\1!p' | xargs -n 1 curl -L -o devspace && chmod +x devspace && sudo mv devspace /usr/local/bin
-=======
 curl -s -L "https://github.com/devspace-cloud/devspace/releases/latest" | sed -nE 's!.*"([^"]*devspace-linux-amd64)".*!https://github.com\1!p' | xargs -n 1 curl -L -o devspace && chmod +x devspace;
 sudo mv devspace /usr/local/bin;
->>>>>>> 3284e3bf
 ```
 
 </details>
