--- conflicted
+++ resolved
@@ -62,15 +62,10 @@
 
 // DependencyConfig defines the devspace dependency
 type DependencyConfig struct {
-<<<<<<< HEAD
-=======
-	Config             *string `yaml:"config,omitempty"`
-	SkipBuild          *bool   `yaml:"skipBuild,omitempty"`
-	IgnoreDependencies *bool   `yaml:"ignoreDependencies,omitempty"`
-
->>>>>>> 3efee84b
-	Source *SourceConfig `yaml:"source"`
-	Config *string       `yaml:"config"`
+	Source             *SourceConfig `yaml:"source"`
+	Config             *string       `yaml:"config"`
+	SkipBuild          *bool         `yaml:"skipBuild,omitempty"`
+	IgnoreDependencies *bool         `yaml:"ignoreDependencies,omitempty"`
 }
 
 // SourceConfig defines the dependency source
@@ -105,17 +100,6 @@
 	Options         *BuildOptions `yaml:"options,omitempty"`
 }
 
-<<<<<<< HEAD
-=======
-// CustomConfig tells the DevSpace CLI to build with a custom build script
-type CustomConfig struct {
-	Command   *string    `yaml:"command,omitempty"`
-	Args      *[]*string `yaml:"args,omitempty"`
-	ImageFlag *string    `yaml:"imageFlag,omitempty"`
-	OnChange  *[]*string `yaml:"onChange,omitempty"`
-}
-
->>>>>>> 3efee84b
 // KanikoConfig tells the DevSpace CLI to build with Docker on Minikube or on localhost
 type KanikoConfig struct {
 	Cache        *bool         `yaml:"cache,omitempty"`
@@ -130,7 +114,7 @@
 // CustomConfig tells the DevSpace CLI to build with a custom build script
 type CustomConfig struct {
 	Command   *string    `yaml:"command,omitempty"`
-	Flags     *[]*string `yaml:"flags,omitempty"`
+	Args      *[]*string `yaml:"flags,omitempty"`
 	ImageFlag *string    `yaml:"imageFlag,omitempty"`
 	OnChange  *[]*string `yaml:"onChange,omitempty"`
 }
