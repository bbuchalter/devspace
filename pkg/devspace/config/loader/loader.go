package loader

import (
	"github.com/loft-sh/devspace/pkg/devspace/config/loader/variable"
<<<<<<< HEAD
	"io/ioutil"
	"os"
	"path/filepath"
	"strings"

=======
>>>>>>> f9a08a4a
	"github.com/mitchellh/go-homedir"
	"github.com/pkg/errors"
	"gopkg.in/yaml.v2"
	"io/ioutil"
	"os"
	"path/filepath"

	"github.com/loft-sh/devspace/pkg/devspace/config"
	"github.com/loft-sh/devspace/pkg/devspace/config/constants"
	"github.com/loft-sh/devspace/pkg/devspace/config/generated"
	"github.com/loft-sh/devspace/pkg/devspace/config/versions"
	"github.com/loft-sh/devspace/pkg/devspace/config/versions/latest"
	"github.com/loft-sh/devspace/pkg/util/kubeconfig"
	"github.com/loft-sh/devspace/pkg/util/log"
)

// ConfigLoader is the base interface for the main config loader
type ConfigLoader interface {
	// Load loads the devspace.yaml, parses it, applies profiles, fills in variables and
	// finally returns it.
	Load(options *ConfigOptions, log log.Logger) (config.Config, error)

	// LoadRaw loads the config without parsing it.
	LoadRaw() (map[interface{}]interface{}, error)

	// LoadWithParser loads the config with the given parser
	LoadWithParser(parser Parser, options *ConfigOptions, log log.Logger) (config.Config, error)

	// LoadGenerated loads the generated config
	LoadGenerated(options *ConfigOptions) (*generated.Config, error)

	// Save saves a devspace.yaml to file
	Save(config *latest.Config) error

	// SaveGenerated saves a generated config yaml to file
	SaveGenerated(generated *generated.Config) error

	// Exists returns if a devspace.yaml could be found
	Exists() bool

	// SetDevSpaceRoot searches for a devspace.yaml in the current directory and parent directories
	// and will return if a devspace.yaml was found as well as switch to the current
	// working directory to that directory if a devspace.yaml could be found.
	SetDevSpaceRoot(log log.Logger) (bool, error)
}

type configLoader struct {
	kubeConfigLoader kubeconfig.Loader

	configPath string
}

// NewConfigLoader creates a new config loader with the given options
func NewConfigLoader(configPath string) ConfigLoader {
	return &configLoader{
		configPath:       configPath,
		kubeConfigLoader: kubeconfig.NewLoader(),
	}
}

// LoadGenerated loads the generated config from file
func (l *configLoader) LoadGenerated(options *ConfigOptions) (*generated.Config, error) {
	var err error
	if options == nil {
		options = &ConfigOptions{}
	}

	generatedConfig := options.GeneratedConfig
	if generatedConfig == nil {
		if options.generatedLoader == nil {
			generatedConfig, err = generated.NewConfigLoader(options.Profile).Load()
		} else {
			generatedConfig, err = options.generatedLoader.Load()
		}
		if err != nil {
			return nil, err
		}
	}

	return generatedConfig, nil
}

// Load restores variables from the cluster (if wanted), loads the config and then saves them to the cluster again
func (l *configLoader) Load(options *ConfigOptions, log log.Logger) (config.Config, error) {
	return l.LoadWithParser(NewDefaultParser(), options, log)
}

// LoadWithParser loads the config with the given parser
func (l *configLoader) LoadWithParser(parser Parser, options *ConfigOptions, log log.Logger) (config.Config, error) {
	if options == nil {
		options = &ConfigOptions{}
	}

	data, err := l.LoadRaw()
	if err != nil {
		return nil, err
	}

	parsedConfig, generatedConfig, resolver, err := l.parseConfig(data, parser, options, log)
	if err != nil {
		return nil, err
	}

	return config.NewConfig(data, parsedConfig, generatedConfig, resolver.ResolvedVariables()), nil
}

func (l *configLoader) parseConfig(rawConfig map[interface{}]interface{}, parser Parser, options *ConfigOptions, log log.Logger) (*latest.Config, *generated.Config, variable.Resolver, error) {
	// load the generated config
	generatedConfig, err := l.LoadGenerated(options)
	if err != nil {
		return nil, nil, nil, err
	}

	// restore vars if wanted
	if options.KubeClient != nil && options.RestoreVars {
		vars, _, err := RestoreVarsFromSecret(options.KubeClient, options.VarsSecretName)
		if err != nil {
			return nil, nil, nil, errors.Wrap(err, "restore vars")
		} else if vars != nil {
			generatedConfig.Vars = vars
		}
	}

	// check if we should load the profile from the generated config
	if generatedConfig.ActiveProfile != "" && options.Profile == "" {
		options.Profile = generatedConfig.ActiveProfile
	}

	// create a new variable resolver
	resolver := l.newVariableResolver(generatedConfig, options, log)
<<<<<<< HEAD
=======

	// copy raw config
	copiedRawConfig, err := copyRaw(rawConfig)
	if err != nil {
		return nil, nil, nil, err
	}
>>>>>>> f9a08a4a

	// apply the profiles
	copiedRawConfig, err = l.applyProfiles(copiedRawConfig, options, log)
	if err != nil {
		return nil, nil, nil, err
	}

<<<<<<< HEAD
	// apply the profiles
	copiedRawConfig, err = l.applyProfiles(copiedRawConfig, options, log)
	if err != nil {
		return nil, nil, nil, err
	}

=======
>>>>>>> f9a08a4a
	// Load defined variables
	vars, err := versions.ParseVariables(copiedRawConfig, log)
	if err != nil {
		return nil, nil, nil, err
	}

	// Delete vars from config
	delete(copiedRawConfig, "vars")

	// parse the config
<<<<<<< HEAD
	latestConfig, err := parser.Parse(copiedRawConfig, vars, resolver, options, log)
=======
	latestConfig, err := parser.Parse(rawConfig, copiedRawConfig, vars, resolver, options, log)
>>>>>>> f9a08a4a
	if err != nil {
		return nil, nil, nil, err
	}

	// now we validate the config
	err = validate(latestConfig, log)
	if err != nil {
		return nil, nil, nil, err
	}

	// Save generated config
	if options.generatedLoader == nil {
		err = generated.NewConfigLoader(options.Profile).Save(generatedConfig)
	} else {
		err = options.generatedLoader.Save(generatedConfig)
	}
	if err != nil {
		return nil, nil, nil, err
	}

	// save vars if wanted
	if options.KubeClient != nil && options.SaveVars {
		err = SaveVarsInSecret(options.KubeClient, generatedConfig.Vars, options.VarsSecretName, log)
		if err != nil {
			return nil, nil, nil, errors.Wrap(err, "save vars")
		}
	}

	return latestConfig, generatedConfig, resolver, nil
}

func (l *configLoader) applyProfiles(data map[interface{}]interface{}, options *ConfigOptions, log log.Logger) (map[interface{}]interface{}, error) {
	// Get profile
	profiles, err := versions.ParseProfile(filepath.Dir(l.configPath), data, options.Profile, options.ProfileParents, options.ProfileRefresh, log)
	if err != nil {
		return nil, err
	}
<<<<<<< HEAD

	// Now delete not needed parts from config
	delete(data, "profiles")

=======

	// Now delete not needed parts from config
	delete(data, "profiles")

>>>>>>> f9a08a4a
	// Apply profiles
	for i := len(profiles) - 1; i >= 0; i-- {
		// Apply replace
		err = ApplyReplace(data, profiles[i])
		if err != nil {
			return nil, err
		}

		// Apply merge
		data, err = ApplyMerge(data, profiles[i])
		if err != nil {
			return nil, err
		}

		// Apply strategic merge
		data, err = ApplyStrategicMerge(data, profiles[i])
		if err != nil {
			return nil, err
		}

		// Apply patches
		data, err = ApplyPatches(data, profiles[i])
		if err != nil {
			return nil, err
		}
	}

	return data, nil
}

func (l *configLoader) newVariableResolver(generatedConfig *generated.Config, options *ConfigOptions, log log.Logger) variable.Resolver {
	return variable.NewResolver(generatedConfig.Vars, &variable.PredefinedVariableOptions{
		BasePath:         options.BasePath,
		ConfigPath:       ConfigPath(l.configPath),
		KubeContextFlag:  options.KubeContext,
		NamespaceFlag:    options.Namespace,
		KubeConfigLoader: l.kubeConfigLoader,
		Profile:          options.Profile,
	}, log)
}

<<<<<<< HEAD
// fillVariables fills in the given vars into the prepared config
func fillVariables(resolver variable.Resolver, preparedConfig map[interface{}]interface{}, vars []*latest.Variable, options *ConfigOptions) error {
	// Find out what vars are really used
	varsUsed, err := resolver.FindVariables(preparedConfig, vars)
	if err != nil {
		return err
	}

	// parse cli --var's, the resolver will cache them for us
	_, err = resolver.ConvertFlags(options.Vars)
	if err != nil {
		return err
	}

	// Fill used defined variables
	if len(vars) > 0 {
		newVars := []*latest.Variable{}
		for _, v := range vars {
			if varsUsed[strings.TrimSpace(v.Name)] {
				newVars = append(newVars, v)
			}
		}

		if len(newVars) > 0 {
			err = askQuestions(resolver, newVars)
			if err != nil {
				return err
			}
		}
	}

	// Walk over data and fill in variables
	err = resolver.FillVariables(preparedConfig)
	if err != nil {
		return err
	}

	return nil
}

func askQuestions(resolver variable.Resolver, vars []*latest.Variable) error {
	for _, definition := range vars {
		name := strings.TrimSpace(definition.Name)

		// fill the variable with definition
		_, err := resolver.Resolve(name, definition)
		if err != nil {
			return err
		}
	}

	return nil
}

=======
>>>>>>> f9a08a4a
// configExistsInPath checks whether a devspace configuration exists at a certain path
func configExistsInPath(path string) bool {
	// check devspace.yaml
	_, err := os.Stat(path)
	if err == nil {
		return true
	}

	return false // no config file found
}

// LoadRaw loads the raw config
func (l *configLoader) LoadRaw() (map[interface{}]interface{}, error) {
	// What path should we use
	configPath := ConfigPath(l.configPath)
	_, err := os.Stat(configPath)
	if err != nil {
		return nil, errors.Errorf("Couldn't load '%s': %v", configPath, err)
	}

	fileContent, err := ioutil.ReadFile(configPath)
	if err != nil {
		return nil, err
	}

	rawMap := map[interface{}]interface{}{}
	err = yaml.Unmarshal(fileContent, &rawMap)
	if err != nil {
		return nil, err
	}

	return rawMap, nil
}

// Exists checks whether the yaml file for the config exists or the configs.yaml exists
func (l *configLoader) Exists() bool {
	return configExistsInPath(ConfigPath(l.configPath))
}

// SetDevSpaceRoot checks the current directory and all parent directories for a .devspace folder with a config and sets the current working directory accordingly
func (l *configLoader) SetDevSpaceRoot(log log.Logger) (bool, error) {
	if l.configPath != "" {
		configExists := configExistsInPath(l.configPath)
		if !configExists {
			return configExists, nil
		}

		err := os.Chdir(filepath.Dir(ConfigPath(l.configPath)))
		if err != nil {
			return false, err
		}
		l.configPath = filepath.Base(ConfigPath(l.configPath))
		return true, nil
	}

	cwd, err := os.Getwd()
	if err != nil {
		return false, err
	}

	originalCwd := cwd
	homeDir, err := homedir.Dir()
	if err != nil {
		return false, err
	}

	lastLength := 0
	for len(cwd) != lastLength {
		if cwd != homeDir {
			configExists := configExistsInPath(filepath.Join(cwd, constants.DefaultConfigPath))
			if configExists {
				// Change working directory
				err = os.Chdir(cwd)
				if err != nil {
					return false, err
				}

				// Notify user that we are not using the current working directory
				if originalCwd != cwd {
					log.Infof("Using devspace config in %s", filepath.ToSlash(cwd))
				}

				return true, nil
			}
		}

		lastLength = len(cwd)
		cwd = filepath.Dir(cwd)
	}

	return false, nil
}

func ConfigPath(configPath string) string {
	path := constants.DefaultConfigPath
	if configPath != "" {
		path = configPath
	}

	return path
}

<<<<<<< HEAD
func removeCommands(data map[interface{}]interface{}) (map[interface{}]interface{}, error) {
	delete(data, "commands")

	return data, nil
=======
func copyRaw(in map[interface{}]interface{}) (map[interface{}]interface{}, error) {
	o, err := yaml.Marshal(in)
	if err != nil {
		return nil, err
	}

	n := map[interface{}]interface{}{}
	err = yaml.Unmarshal(o, &n)
	if err != nil {
		return nil, err
	}

	return n, nil
>>>>>>> f9a08a4a
}<|MERGE_RESOLUTION|>--- conflicted
+++ resolved
@@ -2,14 +2,6 @@
 
 import (
 	"github.com/loft-sh/devspace/pkg/devspace/config/loader/variable"
-<<<<<<< HEAD
-	"io/ioutil"
-	"os"
-	"path/filepath"
-	"strings"
-
-=======
->>>>>>> f9a08a4a
 	"github.com/mitchellh/go-homedir"
 	"github.com/pkg/errors"
 	"gopkg.in/yaml.v2"
@@ -140,15 +132,12 @@
 
 	// create a new variable resolver
 	resolver := l.newVariableResolver(generatedConfig, options, log)
-<<<<<<< HEAD
-=======
 
 	// copy raw config
 	copiedRawConfig, err := copyRaw(rawConfig)
 	if err != nil {
 		return nil, nil, nil, err
 	}
->>>>>>> f9a08a4a
 
 	// apply the profiles
 	copiedRawConfig, err = l.applyProfiles(copiedRawConfig, options, log)
@@ -156,15 +145,6 @@
 		return nil, nil, nil, err
 	}
 
-<<<<<<< HEAD
-	// apply the profiles
-	copiedRawConfig, err = l.applyProfiles(copiedRawConfig, options, log)
-	if err != nil {
-		return nil, nil, nil, err
-	}
-
-=======
->>>>>>> f9a08a4a
 	// Load defined variables
 	vars, err := versions.ParseVariables(copiedRawConfig, log)
 	if err != nil {
@@ -175,11 +155,7 @@
 	delete(copiedRawConfig, "vars")
 
 	// parse the config
-<<<<<<< HEAD
-	latestConfig, err := parser.Parse(copiedRawConfig, vars, resolver, options, log)
-=======
 	latestConfig, err := parser.Parse(rawConfig, copiedRawConfig, vars, resolver, options, log)
->>>>>>> f9a08a4a
 	if err != nil {
 		return nil, nil, nil, err
 	}
@@ -217,17 +193,10 @@
 	if err != nil {
 		return nil, err
 	}
-<<<<<<< HEAD
 
 	// Now delete not needed parts from config
 	delete(data, "profiles")
 
-=======
-
-	// Now delete not needed parts from config
-	delete(data, "profiles")
-
->>>>>>> f9a08a4a
 	// Apply profiles
 	for i := len(profiles) - 1; i >= 0; i-- {
 		// Apply replace
@@ -269,63 +238,6 @@
 	}, log)
 }
 
-<<<<<<< HEAD
-// fillVariables fills in the given vars into the prepared config
-func fillVariables(resolver variable.Resolver, preparedConfig map[interface{}]interface{}, vars []*latest.Variable, options *ConfigOptions) error {
-	// Find out what vars are really used
-	varsUsed, err := resolver.FindVariables(preparedConfig, vars)
-	if err != nil {
-		return err
-	}
-
-	// parse cli --var's, the resolver will cache them for us
-	_, err = resolver.ConvertFlags(options.Vars)
-	if err != nil {
-		return err
-	}
-
-	// Fill used defined variables
-	if len(vars) > 0 {
-		newVars := []*latest.Variable{}
-		for _, v := range vars {
-			if varsUsed[strings.TrimSpace(v.Name)] {
-				newVars = append(newVars, v)
-			}
-		}
-
-		if len(newVars) > 0 {
-			err = askQuestions(resolver, newVars)
-			if err != nil {
-				return err
-			}
-		}
-	}
-
-	// Walk over data and fill in variables
-	err = resolver.FillVariables(preparedConfig)
-	if err != nil {
-		return err
-	}
-
-	return nil
-}
-
-func askQuestions(resolver variable.Resolver, vars []*latest.Variable) error {
-	for _, definition := range vars {
-		name := strings.TrimSpace(definition.Name)
-
-		// fill the variable with definition
-		_, err := resolver.Resolve(name, definition)
-		if err != nil {
-			return err
-		}
-	}
-
-	return nil
-}
-
-=======
->>>>>>> f9a08a4a
 // configExistsInPath checks whether a devspace configuration exists at a certain path
 func configExistsInPath(path string) bool {
 	// check devspace.yaml
@@ -428,12 +340,6 @@
 	return path
 }
 
-<<<<<<< HEAD
-func removeCommands(data map[interface{}]interface{}) (map[interface{}]interface{}, error) {
-	delete(data, "commands")
-
-	return data, nil
-=======
 func copyRaw(in map[interface{}]interface{}) (map[interface{}]interface{}, error) {
 	o, err := yaml.Marshal(in)
 	if err != nil {
@@ -447,5 +353,4 @@
 	}
 
 	return n, nil
->>>>>>> f9a08a4a
 }