package sync

import (
	"bytes"
	"io"
	"log"
	"os"
	"path"
	"strconv"
	"strings"
	"sync"
	"time"

	"github.com/covexo/devspace/pkg/util/logutil"

	"github.com/Sirupsen/logrus"
	"github.com/rjeczalik/notify"
	gitignore "github.com/sabhiram/go-gitignore"
	k8sv1 "k8s.io/api/core/v1"
	"k8s.io/client-go/kubernetes"
	"github.com/juju/errors"
)

var syncLog *logrus.Logger

const StartAck string = "START"
const EndAck string = "DONE"
const ErrorAck string = "ERROR"

type SyncConfig struct {
	Kubectl      *kubernetes.Clientset
	Pod          *k8sv1.Pod
	Container    *k8sv1.Container
	WatchPath    string
	DestPath     string
	ExcludePaths []string

	fileMap      map[string]*FileInformation
	fileMapMutex sync.Mutex

	ignoreMatcher gitignore.IgnoreParser
	log           *logrus.Logger

	upstream   *upstream
	downstream *downstream
}

type FileInformation struct {
	Name        string // %n
	Size        int64  // %s
	Mtime       int64  // %Y
	IsDirectory bool   // parseHex(%f) & S_IFDIR
}

func (s *SyncConfig) Logf(format string, args ...interface{}) {
	syncLog.WithFields(logrus.Fields{
		"PodName":      s.Pod.Name,
		"PodNamespace": s.Pod.Namespace,
		"WatchPath":    s.WatchPath,
		"DestPath":     s.DestPath,
		"ExcludePaths": s.ExcludePaths,
	}).Infof(format, args)
}

func (s *SyncConfig) Logln(line interface{}) {
	syncLog.WithFields(logrus.Fields{
		"PodName":      s.Pod.Name,
		"PodNamespace": s.Pod.Namespace,
		"WatchPath":    s.WatchPath,
		"DestPath":     s.DestPath,
		"ExcludePaths": s.ExcludePaths,
	}).Infoln(line)
}

// CopyToContainer copies a local folder or file to a container path
func CopyToContainer(Kubectl *kubernetes.Clientset, Pod *k8sv1.Pod, Container *k8sv1.Container, LocalPath, ContainerPath string, ExcludePaths []string) error {
	s := &SyncConfig{
		Kubectl:      Kubectl,
		Pod:          Pod,
		Container:    Container,
		WatchPath:    path.Dir(strings.Replace(LocalPath, "\\", "/", -1)),
		DestPath:     ContainerPath,
		ExcludePaths: ExcludePaths,
	}

	syncLog = logrus.New()
	syncLog.SetLevel(logrus.InfoLevel)

	if s.ExcludePaths != nil {
		ignoreMatcher, err := compilePaths(s.ExcludePaths)

		if err != nil {
			log.Fatal(err)
		}

		s.ignoreMatcher = ignoreMatcher
	}

	s.fileMap = make(map[string]*FileInformation)
	s.upstream = &upstream{
		config: s,
	}

	err := s.upstream.start()

	if err != nil {
		return err
	}

	stat, err := os.Stat(LocalPath)

	if err != nil {
		return err
	}

	err = s.upstream.sendFiles([]*FileInformation{
		&FileInformation{
			Name:        getRelativeFromFullPath(LocalPath, s.WatchPath),
			IsDirectory: stat.IsDir(),
		},
	})

	if err != nil {
		return err
	}

	s.Stop()
	syncLog = nil

	return nil
}

// Starts a new sync instance
func (s *SyncConfig) Start() {
	if s.ExcludePaths == nil {
		s.ExcludePaths = make([]string, 0, 2)
	}

	// We exclude the sync log to prevent an endless loop in upstream
	s.ExcludePaths = append(s.ExcludePaths, "^/\\.devspace\\/logs\\/.*$")

	if syncLog == nil {
		syncLog = logutil.GetLogger("sync", false)

		syncLog.SetLevel(logrus.InfoLevel)
	}

	if s.ExcludePaths != nil {
		ignoreMatcher, err := compilePaths(s.ExcludePaths)

		if err != nil {
			log.Fatal(err)
		}

		s.ignoreMatcher = ignoreMatcher
	}

	s.fileMap = make(map[string]*FileInformation)

	s.upstream = &upstream{
		config: s,
	}

	err := s.upstream.start()

	if err != nil {
		log.Fatal(err)
	}

	s.downstream = &downstream{
		config: s,
	}

	err = s.downstream.start()

	if err != nil {
		log.Fatal(err)
	}

	go s.mainLoop()
}

func compilePaths(excludePaths []string) (gitignore.IgnoreParser, error) {
	if len(excludePaths) > 0 {
		ignoreParser, err := gitignore.CompileIgnoreLines(excludePaths...)

		if err != nil {
			return nil, err
		}

		return ignoreParser, nil
	}

	return nil, nil
}

func (s *SyncConfig) mainLoop() {
	s.Logf("[Sync] Start syncing\n")

	defer s.Stop()
	err := s.downstream.populateFileMap()

	if err != nil {
		syncLog.Errorln(err)
		return
	}

	sendChanges := make([]*FileInformation, 0, 10)
	fileMapClone := make(map[string]*FileInformation)

	for key, element := range s.fileMap {
		fileMapClone[key] = element
	}

	err = s.upstream.diffServerClient(s.WatchPath, &sendChanges, fileMapClone)

	if err != nil {
		syncLog.Errorln(err)
		return
	}

	if len(sendChanges) > 0 {
		s.Logf("[Sync] Upload %d changes initially\n", len(sendChanges))
		err = s.upstream.sendFiles(sendChanges)

		if err != nil {
			syncLog.Errorln(err)
			return
		}
	}

	if len(fileMapClone) > 0 {
		downloadChanges := make([]*FileInformation, 0, len(fileMapClone))

		for _, element := range fileMapClone {
			downloadChanges = append(downloadChanges, element)
		}

		s.Logf("[Sync] Download %d changes initially\n", len(downloadChanges))
		err = s.downstream.applyChanges(downloadChanges, nil)

		if err != nil {
			syncLog.Errorln(err)
			return
		}
	}

	// Run upstream
	go func() {
		defer s.Stop()

		// Set up a watchpoint listening for events within a directory tree rooted at specified directory.
		if err := notify.Watch(s.WatchPath+"/...", s.upstream.events, notify.All); err != nil {
			syncLog.Errorln(err)
			return
		}

		defer notify.Stop(s.upstream.events)
		err := s.upstream.collectChanges()

		if err != nil {
			syncLog.Errorln(err)
		}
	}()

	err = s.downstream.mainLoop()

	if err != nil {
		syncLog.Errorln(err)
	}
}

func (s *SyncConfig) Stop() {
	if s.upstream != nil {
		select {
		case <-s.upstream.interrupt:
		default:
			close(s.upstream.interrupt)

			if s.upstream.stdinPipe != nil {
				s.upstream.stdinPipe.Write([]byte("exit\n"))
				s.upstream.stdinPipe.Close()
			}

			if s.upstream.stdoutPipe != nil {
				s.upstream.stdoutPipe.Close()
			}

			if s.upstream.stderrPipe != nil {
				s.upstream.stderrPipe.Close()
			}
		}
	}

	if s.downstream != nil {
		select {
		case <-s.downstream.interrupt:
		default:
			close(s.downstream.interrupt)

			if s.downstream.stdinPipe != nil {
				s.downstream.stdinPipe.Write([]byte("exit\n"))
				s.downstream.stdinPipe.Close()
			}

			if s.downstream.stdoutPipe != nil {
				s.downstream.stdoutPipe.Close()
			}

			if s.downstream.stderrPipe != nil {
				s.downstream.stderrPipe.Close()
			}
		}
	}
}

// Function assumes that fileMap is locked for access
func (s *SyncConfig) createDirInFileMap(dirpath string) {
	if dirpath == "/" {
		return
	}

	pathParts := strings.Split(dirpath, "/")

	for i := len(pathParts); i > 1; i-- {
		subPath := strings.Join(pathParts[:i], "/")

		if s.fileMap[subPath] == nil && subPath != "" {
			s.fileMap[subPath] = &FileInformation{
				Name:        subPath,
				IsDirectory: true,
			}
		}
	}
}

// Function assumes that fileMap is locked for access
// TODO: This function is very expensive O(n), is there a better solution?
func (s *SyncConfig) removeDirInFileMap(dirpath string) {
	if s.fileMap[dirpath] != nil {
		delete(s.fileMap, dirpath)

		dirpath = dirpath + "/"

		for key := range s.fileMap {
			if strings.Index(key, dirpath) == 0 {
				delete(s.fileMap, key)
			}
		}
	}
}

<<<<<<< HEAD
// CopyToContainer copies a local folder or file to a container path
func CopyToContainer(Kubectl *kubernetes.Clientset, Pod *k8sv1.Pod, Container *k8sv1.Container, LocalPath, ContainerPath string) error {
	syncObj := &SyncConfig{
		Kubectl:   Kubectl,
		Pod:       Pod,
		Container: Container,
		WatchPath: path.Dir(strings.Replace(LocalPath, "\\", "/", -1)),
		DestPath:  ContainerPath,
	}

	syncLog = logrus.New()
	syncLog.SetLevel(logrus.InfoLevel)

	syncObj.fileMap = make(map[string]*FileInformation)
	syncObj.upstream = &upstream{
		config: syncObj,
	}

	err := syncObj.upstream.start()

	if err != nil {
		return errors.Trace(err)
	}

	stat, err := os.Stat(LocalPath)

	if err != nil {
		return errors.Trace(err)
	}

	err = syncObj.upstream.sendFiles([]*FileInformation{
		&FileInformation{
			Name:        getRelativeFromFullPath(LocalPath, syncObj.WatchPath),
			IsDirectory: stat.IsDir(),
		},
	})

	if err != nil {
		return errors.Trace(err)
	}

	syncObj.Stop()
	syncLog = nil

	return nil
}

=======
>>>>>>> 5b6629e9
// We need this function because tar ceils up the mtime to seconds on the server
func ceilMtime(mtime time.Time) int64 {
	if mtime.UnixNano()%1000000000 != 0 {
		num := strconv.FormatInt(mtime.UnixNano(), 10)
		ret, _ := strconv.Atoi(num[:len(num)-9])

		return int64(ret) + 1
	} else {
		return mtime.Unix()
	}
}

func getRelativeFromFullPath(fullpath string, prefix string) string {
	return strings.Replace(strings.Replace(fullpath[len(prefix):], "\\", "/", -1), "//", "/", -1)
}

func pipeStream(w io.Writer, r io.Reader) error {
	buf := make([]byte, 1024, 1024)

	for {
		n, err := r.Read(buf[:])
		if n > 0 {
			d := buf[:n]

			_, err := w.Write(d)
			if err != nil {
				return errors.Trace(err)
			}
		}
		if err != nil {
			// Read returns io.EOF at the end of file, which is not an error for us
			if err == io.EOF {
				err = nil
			}
			return errors.Trace(err)
		}
	}
}

func readTill(keyword string, reader io.Reader) (string, error) {
	var output bytes.Buffer
	buf := make([]byte, 0, 512)
	overlap := ""

	for keywordFound := false; keywordFound == false; {
		n, err := reader.Read(buf[:cap(buf)])

		buf = buf[:n]

		if n == 0 {
			if err == nil {
				continue
			}
			if err == io.EOF {
				break
			}

			return "", errors.Trace(err)
		}

		// process buf
		if err != nil && err != io.EOF {
			return "", errors.Trace(err)
		}

		lines := strings.Split(string(buf), "\n")

		for index, element := range lines {
			line := ""

			if index == 0 {
				if len(lines) > 1 {
					line = overlap + element
				} else {
					overlap += element
				}
			} else if index == len(lines)-1 {
				overlap = element
			} else {
				line = element
			}

			if line == keyword {
				output.WriteString(line)
				keywordFound = true
				break
			} else if overlap == keyword {
				output.WriteString(overlap)
				keywordFound = true
				break
			} else if line != "" {
				output.WriteString(line + "\n")
			}
		}
	}

	return output.String(), nil
}

func waitTill(keyword string, reader io.Reader) error {
	buf := make([]byte, 0, 512)
	overlap := ""

	for {
		n, err := reader.Read(buf[:cap(buf)])

		buf = buf[:n]

		if n == 0 {
			if err == nil {
				continue
			}
			if err == io.EOF {
				break
			}

			return errors.Trace(err)
		}

		// process buf
		if err != nil && err != io.EOF {
			return errors.Trace(err)
		}

		lines := strings.Split(string(buf), "\n")

		for index, element := range lines {
			line := ""

			if index == 0 {
				if len(lines) > 1 {
					line = overlap + element
				} else {
					overlap += element
				}
			} else if index == len(lines)-1 {
				overlap = element
			} else {
				line = element
			}

			if line == keyword || overlap == keyword {
				return nil
			}
		}
	}

	return nil
}

// clean prevents path traversals by stripping them out.
// This is adapted from https://golang.org/src/net/http/fs.go#L74
func clean(fileName string) string {
	return path.Clean(string(os.PathSeparator) + fileName)
}

// dirExists checks if a path exists and is a directory.
func dirExists(path string) (bool, error) {
	fi, err := os.Stat(path)
	if err == nil && fi.IsDir() {
		return true, nil
	}
	if os.IsNotExist(err) {
		return false, nil
	}
<<<<<<< HEAD
	return false, errors.Trace(err)
=======
	return false, err
}

func deleteSafe(path string, fileInformation *FileInformation) bool {
	// Only delete if mtime and size did not change
	stat, err := os.Stat(path)

	if err == nil && stat.Size() == fileInformation.Size && ceilMtime(stat.ModTime()) == fileInformation.Mtime {
		err = os.Remove(path)

		if err == nil {
			return true
		}
	}

	return false
>>>>>>> 5b6629e9
}<|MERGE_RESOLUTION|>--- conflicted
+++ resolved
@@ -350,56 +350,6 @@
 	}
 }
 
-<<<<<<< HEAD
-// CopyToContainer copies a local folder or file to a container path
-func CopyToContainer(Kubectl *kubernetes.Clientset, Pod *k8sv1.Pod, Container *k8sv1.Container, LocalPath, ContainerPath string) error {
-	syncObj := &SyncConfig{
-		Kubectl:   Kubectl,
-		Pod:       Pod,
-		Container: Container,
-		WatchPath: path.Dir(strings.Replace(LocalPath, "\\", "/", -1)),
-		DestPath:  ContainerPath,
-	}
-
-	syncLog = logrus.New()
-	syncLog.SetLevel(logrus.InfoLevel)
-
-	syncObj.fileMap = make(map[string]*FileInformation)
-	syncObj.upstream = &upstream{
-		config: syncObj,
-	}
-
-	err := syncObj.upstream.start()
-
-	if err != nil {
-		return errors.Trace(err)
-	}
-
-	stat, err := os.Stat(LocalPath)
-
-	if err != nil {
-		return errors.Trace(err)
-	}
-
-	err = syncObj.upstream.sendFiles([]*FileInformation{
-		&FileInformation{
-			Name:        getRelativeFromFullPath(LocalPath, syncObj.WatchPath),
-			IsDirectory: stat.IsDir(),
-		},
-	})
-
-	if err != nil {
-		return errors.Trace(err)
-	}
-
-	syncObj.Stop()
-	syncLog = nil
-
-	return nil
-}
-
-=======
->>>>>>> 5b6629e9
 // We need this function because tar ceils up the mtime to seconds on the server
 func ceilMtime(mtime time.Time) int64 {
 	if mtime.UnixNano()%1000000000 != 0 {
@@ -565,10 +515,7 @@
 	if os.IsNotExist(err) {
 		return false, nil
 	}
-<<<<<<< HEAD
 	return false, errors.Trace(err)
-=======
-	return false, err
 }
 
 func deleteSafe(path string, fileInformation *FileInformation) bool {
@@ -584,5 +531,4 @@
 	}
 
 	return false
->>>>>>> 5b6629e9
 }